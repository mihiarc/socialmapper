--- conflicted
+++ resolved
@@ -254,14 +254,10 @@
     export_csv: bool = True,
     export_geojson: bool = False,
     export_maps: bool = False,
-<<<<<<< HEAD
     use_interactive_maps: bool = True
-) -> Dict[str, Any]:
-=======
     name_field: Optional[str] = None,
     type_field: Optional[str] = None
 ) -> Dict[str, str]:
->>>>>>> 1465014c
     """
     Run the full community mapping process.
     
@@ -282,12 +278,9 @@
         export_csv: Boolean to control export of census data to CSV
         export_geojson: Boolean to control export of data to GeoJSON
         export_maps: Boolean to control generation of maps
-<<<<<<< HEAD
         use_interactive_maps: Boolean to control whether to use interactive folium maps (Streamlit)
-=======
         name_field: Field name to use for POI name from custom coordinates
         type_field: Field name to use for POI type from custom coordinates
->>>>>>> 1465014c
         
     Returns:
         Dictionary of output file paths and metadata
