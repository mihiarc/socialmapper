"""Streamlit app for SocialMapper."""

import streamlit as st
import pandas as pd
import geopandas as gpd
import matplotlib.pyplot as plt
import os
from pathlib import Path
import yaml
import json
import traceback
from dotenv import load_dotenv
from stqdm import stqdm

# Import the socialmapper modules
from socialmapper import run_socialmapper, setup_directories
from socialmapper.states import state_name_to_abbreviation

# Load environment variables
load_dotenv()

def run_app():
    """Run the Streamlit app."""
    # Set page configuration
    st.set_page_config(
        page_title="SocialMapper",
        page_icon="🧑‍🤝‍🧑",
        layout="wide",
        initial_sidebar_state="expanded"
    )

    # App title and description
    st.title("SocialMapper")
    st.markdown("""
                Understand community connections with SocialMapper, an open-source Python tool. Map travel time to key places like schools and parks, then see the demographics of who can access them. Reveal service gaps and gain insights for better community planning in both urban and rural areas.
    """)

    # Create a directory for pages if it doesn't exist
    Path("pages").mkdir(exist_ok=True)

    # Main app sidebar configuration
    st.sidebar.header("Configuration")

    # Input method selection
    input_method = st.sidebar.radio(
        "Select input method:",
        ["OpenStreetMap POI Query", "Custom Coordinates"]
    )

    # Common parameters
    travel_time = st.sidebar.slider(
        "Travel time (minutes)",
        min_value=5,
        max_value=60,
        value=15,
        step=5
    )

    # Census variables selection
    available_variables = {
        'total_population': 'Total Population',
        'median_household_income': 'Median Household Income',
        'median_home_value': 'Median Home Value',
        'median_age': 'Median Age',
        'white_population': 'White Population',
        'black_population': 'Black Population',
        'hispanic_population': 'Hispanic Population',
        'housing_units': 'Housing Units',
        'education_bachelors_plus': 'Education (Bachelor\'s or higher)'
    }

    census_variables = st.sidebar.multiselect(
        "Select census variables to analyze",
        options=list(available_variables.keys()),
        default=['total_population'],
        format_func=lambda x: available_variables[x]
    )

    # Export options 
    st.sidebar.subheader("Output Options")
    export_csv = st.sidebar.checkbox(
        "Export data to CSV",
        value=True,
        help="Export census data to CSV format with block group identifiers and travel distances"
    )
    
    export_geojson = st.sidebar.checkbox(
        "Export data to GeoJSON",
        value=False,
        help="Export data to GeoJSON format (for GIS software)"
    )
    
    export_maps = st.sidebar.checkbox(
        "Generate maps",
        value=True,
        help="Generate map visualizations for each census variable"
    )

    # Map type selection
    if export_maps:
        map_type = st.sidebar.radio(
            "Map Type:",
            ["Interactive (Folium)", "Static"],
            index=0,
            help="Interactive maps can be explored in the browser. Static maps can be downloaded."
        )
        use_interactive_maps = map_type == "Interactive (Folium)"
    else:
        use_interactive_maps = False

    # API key input
    census_api_key = st.sidebar.text_input(
        "Census API Key (optional if set as environment variable)",
        value=os.environ.get("CENSUS_API_KEY", ""),
        type="password"
    )

    # Main content area based on input method
    if input_method == "OpenStreetMap POI Query":
        st.header("OpenStreetMap POI Query")
        
        # Input fields for POI query
        col1, col2 = st.columns(2)
        with col1:
            geocode_area = st.text_input("Area (City/Town)", "Fuquay-Varina")
            state = st.selectbox("State", [
                "Alabama", "Alaska", "Arizona", "Arkansas", "California", "Colorado", "Connecticut", 
                "Delaware", "Florida", "Georgia", "Hawaii", "Idaho", "Illinois", "Indiana", "Iowa", 
                "Kansas", "Kentucky", "Louisiana", "Maine", "Maryland", "Massachusetts", "Michigan", 
                "Minnesota", "Mississippi", "Missouri", "Montana", "Nebraska", "Nevada", "New Hampshire", 
                "New Jersey", "New Mexico", "New York", "North Carolina", "North Dakota", "Ohio", 
                "Oklahoma", "Oregon", "Pennsylvania", "Rhode Island", "South Carolina", "South Dakota", 
                "Tennessee", "Texas", "Utah", "Vermont", "Virginia", "Washington", "West Virginia", 
                "Wisconsin", "Wyoming"
            ], index=32)  # North Carolina as default (index 32)
        
        with col2:
            poi_type = st.selectbox(
                "POI Type",
                ["amenity", "shop", "highway", "leisure", "education", "transportation"]
            )
            
            # Dynamic options based on selected POI type
            poi_options = {
                
                "amenity": ["library", "school", "hospital", "restaurant", "cafe", "bank", "pharmacy", "police", "fire_station", "place_of_worship", "community_centre", "post_office", "university", "college", "kindergarten", "bar", "fast_food", "pub", "ice_cream", "cinema", "theatre", "marketplace", "bus_station", "fuel", "parking", "atm", "toilet", "charging_station", "doctors", "clinic", "veterinary", "courthouse", "shelter", "social_facility", "arts_centre"],

                "leisure": ["park", "garden", "playground", "sports_centre", "swimming_pool", "fitness_centre", "golf_course", "stadium", "nature_reserve", "track", "pitch", "water_park", "dog_park", "sports_hall", "marina", "beach_resort", "picnic_table", "ice_rink", "miniature_golf", "dance", "bowling_alley", "amusement_arcade", "fishing", "horse_riding", "disc_golf_course", "bird_hide", "sauna", "outdoor_seating"],

                "shop": ["supermarket", "convenience", "clothing", "bakery", "butcher", "hardware", "department_store", "mall", "bicycle", "books", "electronics", "florist", "furniture", "garden_centre", "gift", "greengrocer", "hairdresser", "jewelry", "mobile_phone", "optician", "pet", "shoe", "sports", "stationery", "toy", "alcohol", "beverages", "car", "car_repair", "travel_agency", "laundry", "dry_cleaning", "beauty", "deli", "tobacco", "tea", "coffee", "charity", "art", "music", "computer", "video_games", "kiosk"],
                "healthcare": ["hospital"],

                "highway": ["path"],

                "education": ["school", "university", "college", "kindergarten", "preschool", "primary", "secondary", "high_school", "language_school", "music_school", "driving_school", "art_school", "dance_school", "culinary_school", "trade_school", "adult_education", "library", "research_institute", "training", "technical", "vocational", "special_education", "cram_school", "tutoring_center", "preparatory", "boarding_school"],
                
                "transportation": ["bus_station", "train_station", "subway_station"]
            }
            
            # Get default options based on selected type
            default_options = poi_options.get(poi_type, [])
            
            # Allow user to either select from common options or enter custom value
            poi_selection_method = st.radio("POI Selection Method", ["Common Options", "Custom Value"], horizontal=True)
            
            if poi_selection_method == "Common Options" and default_options:
                poi_name = st.selectbox("POI Name", default_options)
            else:
                poi_name = st.text_input("POI Name (Custom)", "library")
        
        # Add a warning for certain POI types
        if poi_type in ["natural", "historic"]:
            st.warning(f"Note: Not all {poi_type} features are available in every location. If no results are found, try a different POI type or location.")
        
        # Advanced options in expander
        with st.expander("Advanced Query Options"):
            tags_input = st.text_area("Additional tags (YAML format):", 
                                    "# Example:\n# operator: Chicago Park District")
            
            try:
                if tags_input.strip() and not tags_input.startswith('#'):
                    additional_tags = yaml.safe_load(tags_input)
                else:
                    additional_tags = {}
            except Exception as e:
                st.error(f"Error parsing tags: {str(e)}")
                additional_tags = {}

    elif input_method == "Custom Coordinates":
        st.header("Custom Coordinates Input")
        
        upload_method = st.radio(
            "Select input format:",
            ["Upload CSV/JSON File", "Manual Entry"]
        )
        
        if upload_method == "Upload CSV/JSON File":
            uploaded_file = st.file_uploader(
                "Upload coordinates file (CSV or JSON)",
                type=["csv", "json"]
            )
            
            if uploaded_file:
                # Make sure the output directory exists before saving
                os.makedirs("output/pois", exist_ok=True)
                
                # Save uploaded file temporarily
                file_extension = os.path.splitext(uploaded_file.name)[1].lower()
                custom_file_path = f"output/pois/custom_coordinates{file_extension}"
                
                with open(custom_file_path, "wb") as f:
                    f.write(uploaded_file.getvalue())
                
                st.success(f"File uploaded successfully: {uploaded_file.name}")
                
                # Preview the file
                if file_extension == ".csv":
                    df = pd.read_csv(custom_file_path)
                    st.dataframe(df.head())
                elif file_extension == ".json":
                    with open(custom_file_path, "r") as f:
                        json_data = json.load(f)
                    
                    # Determine fields available for mapping
                    field_options = []
                    if isinstance(json_data, list) and len(json_data) > 0:
                        # Get all fields from the first item
                        field_options = list(json_data[0].keys())
                        # Also include fields within original_properties if it exists
                        if 'original_properties' in json_data[0]:
                            for field in json_data[0]['original_properties'].keys():
                                field_options.append(f"original_properties.{field}")
                    
                    # Show data preview
                    with st.expander("Preview JSON data", expanded=True):
                        st.json(json_data[:3] if isinstance(json_data, list) else json_data)
                    
                    # Field mapping options
                    st.subheader("Field Mapping")
                    st.info("SocialMapper needs to know which fields in your data represent POI names and types. Select the appropriate fields below.")
                    
                    col1, col2 = st.columns(2)
                    
                    with col1:
                        name_field = st.selectbox(
                            "Field to use as POI name",
                            options=["name"] + [f for f in field_options if f != "name"],
                            help="Select the field that contains the name of each location"
                        )
                    
                    with col2:
                        type_field = st.selectbox(
                            "Field to use as POI type",
                            options=["type"] + [f for f in field_options if f != "type"],
                            help="Select the field that represents the type/category of each location"
                        )
                    
                    # Store the selected field mappings in session state
                    st.session_state.name_field = name_field
                    st.session_state.type_field = type_field
        else:
            st.subheader("Enter Coordinates Manually")
            
            # Create a template for manual entry
            if "coordinates" not in st.session_state:
                st.session_state.coordinates = [{"name": "", "lat": "", "lon": "", "state": ""}]
            
            for i, coord in enumerate(st.session_state.coordinates):
                col1, col2, col3, col4, col5 = st.columns([2, 1, 1, 1, 0.5])
                with col1:
                    coord["name"] = st.text_input(f"Name {i+1}", coord["name"], key=f"name_{i}")
                with col2:
                    coord["lat"] = st.text_input(f"Latitude {i+1}", coord["lat"], key=f"lat_{i}")
                with col3:
                    coord["lon"] = st.text_input(f"Longitude {i+1}", coord["lon"], key=f"lon_{i}")
                with col4:
                    coord["state"] = st.text_input(f"State {i+1}", coord["state"], key=f"state_{i}")
                with col5:
                    if st.button("Clear", key=f"clear_{i}"):
                        st.session_state.coordinates.pop(i)
                        st.rerun()
            
            if st.button("Add Another Location"):
                st.session_state.coordinates.append({"name": "", "lat": "", "lon": "", "state": ""})
                st.rerun()
            
            # Save manual coordinates to a file
            if st.button("Save Coordinates"):
                valid_coords = []
                for coord in st.session_state.coordinates:
                    try:
                        if coord["name"] and coord["lat"] and coord["lon"]:
                            new_coord = {
                                "id": f"manual_{len(valid_coords)}",
                                "name": coord["name"],
                                "lat": float(coord["lat"]),
                                "lon": float(coord["lon"]),
                                "tags": {}
                            }
                            valid_coords.append(new_coord)
                    except (ValueError, TypeError) as e:
                        st.error(f"Error with coordinate {coord['name']}: {str(e)}")
                        
                if valid_coords:
                    # Make sure the output directory exists
                    os.makedirs("output/pois", exist_ok=True)
                    with open("output/pois/custom_coordinates.json", "w") as f:
                        json.dump({"pois": valid_coords}, f)
                    st.success(f"Saved {len(valid_coords)} coordinates")
                else:
                    st.error("No valid coordinates to save")
    # -----------------------------------------------------------------------------
    # Helper: safe session‑state getter/setter
    # -----------------------------------------------------------------------------

    def _get_state(key, default):
        if key not in st.session_state:
            st.session_state[key] = default
        return st.session_state[key]

    # -----------------------------------------------------------------------------
    # UI – ANALYSIS RUNNER
    # -----------------------------------------------------------------------------

    st.header("Analysis")

    run_clicked = st.button(
        "Run SocialMapper Analysis",
        disabled=_get_state("analysis_running", False),
    )

    if run_clicked:
        # ---------------------------------------------------------------------
        # Initialise / reset session counters
        # ---------------------------------------------------------------------
        st.session_state.analysis_running = True
        st.session_state.current_step = 0
        results = None  # will be populated later
        tb_text = None  # to store traceback string if an error occurs

        # Ordered list of high‑level steps
        steps = [
            "Setting up",
            "Processing POIs / coordinates",
            "Generating isochrones",
            "Finding census block groups",
            "Retrieving census data",
            "Creating maps",
        ]

        # Convenience for updating a single placeholder each time
        step_placeholder = st.empty()
        progress_bar = st.progress(0, text="Initialising…")

        def update_step(idx: int, detail: str) -> None:
            """Write step text & advance progress bar."""
            # If the detail message indicates we're in a substep, show the appropriate step
            current_step = idx
            progress_fraction = (idx + 1) / len(steps)
            
            step_description = steps[idx]
            
            # Check if the detail message indicates a sub-task
            if "exporting" in detail.lower() and "csv" in detail.lower():
                # For CSV export substep, use a slightly higher progress percentage 
                # (somewhere between step 4 and 5)
                progress_fraction = (idx + 0.5) / len(steps)
            
            step_placeholder.markdown(
                f"**Step {current_step + 1}/{len(steps)} – {step_description}:** {detail}"
            )
            progress_bar.progress(progress_fraction, text=f"Step {current_step + 1}: {detail}")

        # ------------------------------------------------------------------
        # Long‑running pipeline wrapped in status block
        # ------------------------------------------------------------------
        with st.status("Running SocialMapper analysis…", expanded=True) as status:
            try:
                # STEP 1 – SETUP -----------------------------------------------------------------
                update_step(0, "Creating output directories and loading config")
                
                # Ensure all output directories exist before anything else
                output_dirs = setup_directories()
                
                # STEP 2 – POI / COORD PROCESSING ------------------------------------------------
                if input_method == "OpenStreetMap POI Query":
                    update_step(1, "Querying OpenStreetMap for Points of Interest")
                    
                    # Parse any additional tags if provided
                    additional_tags_dict = None
                    if 'tags_input' in locals() and tags_input.strip() and not tags_input.startswith('#'):
                        try:
                            additional_tags_dict = yaml.safe_load(tags_input)
                        except Exception as e:
                            st.error(f"Error parsing tags: {str(e)}")
                    
                    # Pass POI parameters directly
                    results = run_socialmapper(
                        geocode_area=geocode_area,
                        state=state_name_to_abbreviation(state),
                        city=geocode_area,  # Use geocode_area as city if not specified separately
                        poi_type=poi_type,
                        poi_name=poi_name,
                        additional_tags=additional_tags_dict,
                        travel_time=travel_time,
                        census_variables=census_variables,
                        api_key=census_api_key or None,
                        output_dirs=output_dirs,
                        progress_callback=update_step,
                        export_csv=export_csv,
                        export_geojson=export_geojson,
                        export_maps=export_maps,
                        use_interactive_maps=use_interactive_maps
                    )
                else:
                    # Custom coordinate workflows
                    if (
                        upload_method == "Upload CSV/JSON File"
                        and 'uploaded_file' in locals() 
                        and uploaded_file is not None
                    ):
                        update_step(1, "Processing uploaded coordinates")
                        
                        # Get field mappings from session state if available
                        name_field = st.session_state.get("name_field", None)
                        type_field = st.session_state.get("type_field", None)
                        
                        results = run_socialmapper(
                            custom_coords_path=custom_file_path,
                            travel_time=travel_time,
                            census_variables=census_variables,
                            api_key=census_api_key or None,
                            output_dirs=output_dirs,
                            progress_callback=update_step,
                            export_csv=export_csv,
                            export_geojson=export_geojson,
                            export_maps=export_maps,
<<<<<<< HEAD
                            use_interactive_maps=use_interactive_maps
=======
                            name_field=name_field,
                            type_field=type_field
>>>>>>> 1465014c
                        )
                    elif (
                        upload_method == "Manual Entry"
                        and Path("output/pois/custom_coordinates.json").exists()
                    ):
                        update_step(1, "Processing manually entered coordinates")
                        results = run_socialmapper(
                            custom_coords_path="output/pois/custom_coordinates.json",
                            travel_time=travel_time,
                            census_variables=census_variables,
                            api_key=census_api_key or None,
                            output_dirs=output_dirs,
                            progress_callback=update_step,
                            export_csv=export_csv,
                            export_geojson=export_geojson,
                            export_maps=export_maps,
                            use_interactive_maps=use_interactive_maps
                        )
                    else:
                        raise ValueError("No valid coordinates provided – please upload or enter coordinates first.")

                status.update(label="Analysis completed successfully!", state="complete")

            except ValueError as err:
                status.update(label="Analysis failed", state="error")
                if "No POIs found in input data" in str(err):
                    st.error("No Points of Interest found with your search criteria. Please try a different search or location.")
                else:
                    st.error(f"An error occurred: {err}")
                tb_text = traceback.format_exc()
            except Exception as err:
                status.update(label="Analysis failed", state="error")
                st.error(f"An error occurred: {err}")
                tb_text = traceback.format_exc()

            finally:
                st.session_state.analysis_running = False

        # ------------------------------------------------------------------
        # If we captured a traceback, show it *outside* the status container
        # ------------------------------------------------------------------
        if tb_text:
            with st.expander("Show error details"):
                st.code(tb_text)

        # ------------------------------------------------------------------
        # Display results (only if pipeline ran and produced output)
        # ------------------------------------------------------------------
        if results:
            st.header("Results")

            # ---- POIs tab ---------------------------------------------------
            poi_data = results.get("poi_data")
            if poi_data:
                with st.expander("Points of Interest", expanded=True):
                    if isinstance(poi_data, dict) and 'pois' in poi_data:
                        poi_df = pd.DataFrame(poi_data.get("pois", []))
                        if not poi_df.empty:
                            st.dataframe(poi_df)
                        else:
                            st.warning("No POIs found in the results.")
                    elif isinstance(poi_data, str) and os.path.exists(poi_data):
                        # For backward compatibility, if poi_data is a file path
                        with open(poi_data, 'r') as f:
                            poi_json = json.load(f)
                        poi_df = pd.DataFrame(poi_json.get("pois", []))
                        if not poi_df.empty:
                            st.dataframe(poi_df)
                        else:
                            st.warning("No POIs found in the results.")
                    else:
                        st.warning("POI data not found in the expected format.")

            # ---- Interactive Folium Maps (if available) ---------------------
            folium_maps_available = results.get("folium_maps_available", False)
            if folium_maps_available:
                st.subheader("Interactive Maps")
                st.info("Explore these interactive maps - you can zoom, pan, and click on features to see more information.")
                
                # The actual folium maps will be displayed by the map_coordinator directly
                # So we don't need to do anything more here
            
            # ---- Static Maps grid (if available) ----------------------------
            map_files = results.get("maps", [])
            if map_files:
                st.subheader("Demographic Maps")
                # Only show this section if there are static map files to display
                if any(Path(map_file).exists() for map_file in map_files):
                    cols = st.columns(2)
                    for i, map_file in enumerate(map_files):
                        if Path(map_file).exists():
                            cols[i % 2].image(map_file, use_container_width=True)
                            # Add download button for each map
                            with cols[i % 2]:
                                with open(map_file, "rb") as file:
                                    st.download_button(
                                        label=f"Download {os.path.basename(map_file)}",
                                        data=file,
                                        file_name=os.path.basename(map_file),
                                        mime="image/png"
                                    )
                else:
                    st.info("No static maps were generated. Interactive maps are being used instead.")

            # ---- CSV export --------------------------------------------------
            csv_path = results.get("csv_data")
            if csv_path and Path(csv_path).exists():
                st.subheader("Census Data Export")
                st.success(f"Census data with travel distances exported to CSV")
                with st.expander("Preview CSV data"):
                    csv_df = pd.read_csv(csv_path)
                    st.dataframe(csv_df.head(10))
                
                # Provide download button
                with open(csv_path, "rb") as file:
                    st.download_button(
                        label="Download CSV data",
                        data=file,
                        file_name=os.path.basename(csv_path),
                        mime="text/csv"
                    )

    # Display about section and links to other pages
    st.sidebar.markdown("---")
    st.sidebar.header("Navigation")
    st.sidebar.markdown("[Documentation](https://github.com/mihiarc/socialmapper)")

    with st.expander("About SocialMapper"):
        st.markdown("""
    # 🏘️ SocialMapper: Explore Your Community Connections. 🏘️

    SocialMapper is an open-source Python toolkit that helps you understand how people connect with the important places in their community. Imagine taking a key spot like your local community center or school and seeing exactly what areas are within a certain travel time – whether it's a quick walk or a longer drive. SocialMapper does just that.

    But it doesn't stop at travel time. SocialMapper also shows you the characteristics of the people who live within these accessible areas, like how many people live there and what the average income is. This helps you see who can easily reach vital community resources and identify any gaps in access.

    Whether you're looking at bustling city neighborhoods or more spread-out rural areas, SocialMapper provides clear insights for making communities better, planning services, and ensuring everyone has good access to the places that matter.

    With plans to expand and explore our connection to the natural world, SocialMapper is a tool for understanding people, places, and the environment around us.

    Discover the connections in your community with SocialMapper – where location brings understanding.

    ## Features

    - **Finding Points of Interest** - Query OpenStreetMap for libraries, schools, parks, healthcare facilities, etc.
    - **Generating Travel Time Areas** - Create isochrones showing areas reachable within a certain travel time
    - **Identifying Census Block Groups** - Determine which census block groups intersect with these areas
    - **Retrieving Demographic Data** - Pull census data for the identified areas
    - **Visualizing Results** - Generate maps showing the demographic variables around the POIs

        
        For more information, visit the [GitHub repository](https://github.com/mihiarc/socialmapper).
        """)

if __name__ == "__main__":
    run_app() <|MERGE_RESOLUTION|>--- conflicted
+++ resolved
@@ -435,12 +435,9 @@
                             export_csv=export_csv,
                             export_geojson=export_geojson,
                             export_maps=export_maps,
-<<<<<<< HEAD
                             use_interactive_maps=use_interactive_maps
-=======
                             name_field=name_field,
                             type_field=type_field
->>>>>>> 1465014c
                         )
                     elif (
                         upload_method == "Manual Entry"
