--- conflicted
+++ resolved
@@ -5,6 +5,7 @@
 batch processing, and TIGER/Line shapefile URL generation.
 """
 
+import logging
 from pathlib import Path
 from typing import Dict, List, Optional, Tuple
 
@@ -19,12 +20,8 @@
     RateLimiter
 )
 from ...progress import get_progress_bar
-<<<<<<< HEAD
-from ...ui.rich_console import get_logger
-=======
->>>>>>> c61d0722
-
-logger = get_logger(__name__)
+
+logger = logging.getLogger(__name__)
 
 
 class ZctaService:
@@ -50,10 +47,7 @@
         state_fips: str
     ) -> gpd.GeoDataFrame:
         """
-        Fetch ZCTA boundaries for a specific state using the correct TIGER REST API.
-        
-        Uses the official TIGER REST API endpoint:
-        https://tigerweb.geo.census.gov/arcgis/rest/services/TIGERweb/PUMA_TAD_TAZ_UGA_ZCTA/MapServer/7
+        Fetch ZCTA boundaries for a specific state.
         
         Args:
             state_fips: State FIPS code
@@ -65,30 +59,16 @@
         state_fips = state_fips.zfill(2)
         
         # Check cache first
-        cache_key = f"zctas_{state_fips}_2020"
+        cache_key = f"zctas_{state_fips}"
         if self._cache:
             cached_data = self._cache.get(cache_key)
             if cached_data:
                 logger.info(f"Loaded cached ZCTAs for state {state_fips}")
                 return cached_data
         
-        # Fetch from Census TIGER REST API
-        logger.info(f"Fetching ZCTAs for state {state_fips} from TIGER REST API")
-        
-<<<<<<< HEAD
-        # Use the correct TIGER REST API endpoint for 2020 Census ZIP Code Tabulation Areas
-        # Layer 7: 2020 Census ZIP Code Tabulation Areas
-        base_url = "https://tigerweb.geo.census.gov/arcgis/rest/services/TIGERweb/PUMA_TAD_TAZ_UGA_ZCTA/MapServer/7/query"
-        
-        # Build query parameters based on the API documentation
-        params = {
-            "where": "1=1",  # Get all ZCTAs (we'll filter by state if possible)
-            "outFields": "*",  # Get all available fields
-            "returnGeometry": "true",
-            "f": "geojson",  # Use GeoJSON format for easier processing
-            "resultRecordCount": 10000,  # Higher limit for state-level queries
-            "spatialRel": "esriSpatialRelIntersects"
-=======
+        # Fetch from Census API
+        logger.info(f"Fetching ZCTAs for state {state_fips}")
+        
         # Use the Census 2020 TIGER REST API endpoint for ZCTA boundaries (Layer 2)
         base_url = "https://tigerweb.geo.census.gov/arcgis/rest/services/Census2020/PUMA_TAD_TAZ_UGA_ZCTA/MapServer/2/query"
         
@@ -101,7 +81,6 @@
             "06": ["90", "91", "92", "93", "94", "95", "96"],  # California
             "36": ["10", "11", "12", "13", "14"],  # New York
             "48": ["75", "76", "77", "78", "79"],  # Texas
->>>>>>> c61d0722
         }
         
         # Get ZCTA prefixes for this state
@@ -117,110 +96,6 @@
         for prefix in zcta_prefixes:
             logger.info(f"Fetching ZCTAs with prefix {prefix}")
             
-<<<<<<< HEAD
-            # Use requests directly for the TIGER REST API
-            import requests
-            response = requests.get(base_url, params=params, timeout=60)
-            
-            if response.status_code == 200:
-                data = response.json()
-                logger.debug(f"TIGER API response keys: {list(data.keys())}")
-                
-                # Handle GeoJSON response format
-                if "features" in data and isinstance(data["features"], list):
-                    logger.info(f"Found {len(data['features'])} ZCTA features in response")
-                    
-                    if not data["features"]:
-                        logger.warning(f"No ZCTA features returned for query")
-                        return gpd.GeoDataFrame()
-                    
-                    # Log sample feature for debugging
-                    sample_feature = data["features"][0]
-                    logger.debug(f"Sample ZCTA feature properties: {list(sample_feature.get('properties', {}).keys())}")
-                    
-                    # Convert GeoJSON to GeoDataFrame
-                    zctas = gpd.GeoDataFrame.from_features(data["features"], crs="EPSG:4326")
-                    logger.info(f"Created GeoDataFrame with {len(zctas)} ZCTAs")
-                    logger.debug(f"ZCTA columns: {list(zctas.columns)}")
-                    
-                    # The TIGER API returns all ZCTAs nationally, so we need to filter by state
-                    # ZCTAs don't have direct state FIPS, so we'll use spatial filtering or GEOID prefix
-                    original_count = len(zctas)
-                    
-                    # Method 1: Try filtering by GEOID prefix (first 2 digits often correspond to state)
-                    # Note: This is approximate since ZCTAs can cross state boundaries
-                    if 'GEOID' in zctas.columns:
-                        # Filter ZCTAs that start with the state FIPS (approximate)
-                        state_mask = zctas['GEOID'].str.startswith(state_fips)
-                        if state_mask.any():
-                            zctas = zctas[state_mask].copy()
-                            logger.info(f"Filtered by GEOID prefix: {len(zctas)} ZCTAs for state {state_fips}")
-                        else:
-                            logger.warning(f"No ZCTAs found with GEOID prefix {state_fips}")
-                    
-                    # Method 2: If we still have too many or too few, try spatial filtering
-                    # This would require state boundaries, which we'll skip for now
-                    
-                    if len(zctas) == 0:
-                        logger.warning(f"No ZCTAs found for state {state_fips} after filtering")
-                        return gpd.GeoDataFrame()
-                    
-                    # Standardize column names based on TIGER API field names
-                    # From the API docs: GEOID, ZCTA5, BASENAME, NAME, etc.
-                    column_mapping = {
-                        'ZCTA5': 'ZCTA5CE',  # Map to standard column name
-                        'GEOID': 'GEOID',    # Keep as is
-                        'BASENAME': 'BASENAME',
-                        'NAME': 'NAME'
-                    }
-                    
-                    for old_col, new_col in column_mapping.items():
-                        if old_col in zctas.columns and old_col != new_col:
-                            zctas[new_col] = zctas[old_col]
-                    
-                    # Ensure we have the essential columns
-                    if 'GEOID' not in zctas.columns:
-                        if 'ZCTA5' in zctas.columns:
-                            zctas['GEOID'] = zctas['ZCTA5']
-                        else:
-                            logger.error("No GEOID or ZCTA5 column found in response")
-                            return gpd.GeoDataFrame()
-                    
-                    if 'ZCTA5CE' not in zctas.columns:
-                        if 'ZCTA5' in zctas.columns:
-                            zctas['ZCTA5CE'] = zctas['ZCTA5']
-                        elif 'GEOID' in zctas.columns:
-                            zctas['ZCTA5CE'] = zctas['GEOID']
-                    
-                    # Add state FIPS for consistency (approximate)
-                    zctas['STATEFP'] = state_fips
-                    
-                    # Validate geometries
-                    zctas = zctas[zctas.geometry.is_valid].copy()
-                    
-                    if len(zctas) == 0:
-                        logger.warning(f"No valid ZCTA geometries found for state {state_fips}")
-                        return gpd.GeoDataFrame()
-                    
-                    # Cache the result
-                    if self._cache:
-                        self._cache.set(cache_key, zctas, ttl=86400)  # Cache for 24 hours
-                    
-                    logger.info(f"Successfully retrieved {len(zctas)} ZCTAs for state {state_fips} (filtered from {original_count})")
-                    return zctas
-                    
-                else:
-                    logger.error(f"Unexpected TIGER API response format: {list(data.keys())}")
-                    return gpd.GeoDataFrame()
-                    
-            else:
-                logger.error(f"TIGER API returned status code {response.status_code}: {response.text}")
-                return gpd.GeoDataFrame()
-                
-        except Exception as e:
-            logger.error(f"Error fetching ZCTAs for state {state_fips} from TIGER API: {e}")
-            return gpd.GeoDataFrame()
-=======
             params = {
                 "where": f"GEOID LIKE '{prefix}%'",
                 "outFields": "GEOID,ZCTA5,NAME,POP100,HU100,AREALAND,AREAWATER,CENTLAT,CENTLON",
@@ -292,7 +167,6 @@
             return zctas
         else:
             raise ValueError(f"No ZCTAs found for any prefix in state {state_fips}")
->>>>>>> c61d0722
     
     def get_zctas_for_states(
         self, 
@@ -309,31 +183,19 @@
         """
         all_zctas = []
         
-<<<<<<< HEAD
-        with get_progress_bar(total=len(state_fips_list), desc="Fetching ZCTAs by state", unit="state") as pbar:
-            for state_fips in state_fips_list:
-                pbar.update(1)
-=======
         progress_bar = get_progress_bar()
         for state_fips in progress_bar(state_fips_list, desc="Fetching ZCTAs by state"):
->>>>>>> c61d0722
             try:
                 state_zctas = self.get_zctas_for_state(state_fips)
-                if not state_zctas.empty:
-                    all_zctas.append(state_zctas)
-                else:
-                    logger.warning(f"No ZCTAs retrieved for state {state_fips}")
+                all_zctas.append(state_zctas)
             except Exception as e:
                 logger.warning(f"Error fetching ZCTAs for state {state_fips}: {e}")
         
         if not all_zctas:
-            logger.error("No ZCTA data could be retrieved for any state")
-            return gpd.GeoDataFrame()
+            raise ValueError("No ZCTA data could be retrieved")
         
         # Combine all state ZCTAs
-        combined_zctas = pd.concat(all_zctas, ignore_index=True)
-        logger.info(f"Combined {len(combined_zctas)} ZCTAs from {len(all_zctas)} states")
-        return combined_zctas
+        return pd.concat(all_zctas, ignore_index=True)
     
     def get_zcta_urls(self, year: int = 2020) -> Dict[str, str]:
         """
@@ -445,55 +307,28 @@
         
         try:
             # Use the Census Data API for ZCTA data
-            # The API format requires individual calls for each ZCTA due to the 'for' parameter limitation
-            all_responses = []
-            
-            # Process ZCTAs in batches to respect API limits but handle individual geography
-            for i, geoid in enumerate(geoids):
-                if self._rate_limiter:
-                    self._rate_limiter.wait_if_needed("census")
-                
-                # Build the geography parameter for single ZCTA
-                geography_param = f"zip code tabulation area:{geoid}"
-                
-                logger.debug(f"Fetching data for ZCTA {geoid} ({i+1}/{len(geoids)})")
-                
-                try:
-                    # Make the API call using the modern API client
-                    api_response = self._api_client.get_census_data(
-                        variables=variables + ["NAME"],  # Always include NAME
-                        geography=geography_param,
-                        year=2023,  # Use most recent ACS 5-year data
-                        dataset="acs/acs5"
-                    )
-                    
-                    if api_response and len(api_response) >= 2:
-                        all_responses.extend(api_response[1:])  # Skip header for subsequent calls
-                    
-                except Exception as e:
-                    logger.warning(f"Failed to fetch data for ZCTA {geoid}: {e}")
-                    continue
-            
-            if not all_responses:
-                logger.warning("No data returned from Census API for any ZCTAs")
+            # Build the geography parameter for ZCTAs
+            geography_param = f"zip code tabulation area:{','.join(geoids)}"
+            
+            # Make the API call using the modern API client
+            api_response = self._api_client.get_census_data(
+                variables=variables,
+                geography=geography_param,
+                year=2023,  # Use most recent ACS 5-year data
+                dataset="acs/acs5"
+            )
+            
+            if not api_response or len(api_response) < 2:  # Need header + data rows
+                logger.warning("No data returned from Census API for ZCTAs")
                 return pd.DataFrame()
             
-            # Use headers from the first successful response
-            if geoids:
-                # Get headers by making a sample call
-                try:
-                    sample_response = self._api_client.get_census_data(
-                        variables=variables + ["NAME"],
-                        geography=f"zip code tabulation area:{geoids[0]}",
-                        year=2023,
-                        dataset="acs/acs5"
-                    )
-                    headers = sample_response[0] if sample_response else []
-                except:
-                    headers = variables + ["NAME", "zip code tabulation area"]
-            
-            # Create DataFrame from collected responses
-            df = pd.DataFrame(all_responses, columns=headers)
+            # Convert API response to DataFrame
+            # First row is headers, rest are data
+            headers = api_response[0]
+            data_rows = api_response[1:]
+            
+            # Create DataFrame
+            df = pd.DataFrame(data_rows, columns=headers)
             
             # Transform to legacy format expected by the adapters
             legacy_rows = []
@@ -530,199 +365,6 @@
             # Return empty DataFrame in legacy format on error
             return pd.DataFrame(columns=['GEOID', 'variable_code', 'value', 'year', 'dataset', 'NAME'])
     
-    def get_census_data_efficient(
-        self,
-        geoids: List[str],
-        variables: List[str],
-        batch_size: int = 50,
-        year: int = 2023,
-        dataset: str = "acs/acs5"
-    ) -> pd.DataFrame:
-        """
-        Efficiently fetch census data for multiple ZCTAs using optimized batching.
-        
-        Based on the Census API format:
-        https://api.census.gov/data/2023/acs/acs5?get=NAME,B01001_001E&for=zip%20code%20tabulation%20area:77494
-        
-        Args:
-            geoids: List of ZCTA geoids (e.g., ['77494', '27601'])
-            variables: List of census variable codes (e.g., ['B01001_001E'])
-            batch_size: Number of ZCTAs to process per batch
-            year: Census year (default: 2023)
-            dataset: Census dataset (default: acs/acs5)
-            
-        Returns:
-            DataFrame with census data in consistent format
-        """
-        import pandas as pd
-        
-        if not geoids or not variables:
-            return pd.DataFrame()
-        
-        # Apply rate limiting
-        if self._rate_limiter:
-            self._rate_limiter.wait_if_needed("census")
-        
-        logger.info(f"Efficiently fetching census data for {len(geoids)} ZCTAs and {len(variables)} variables")
-        
-        # Check cache first
-        cache_key = f"zcta_efficient_{year}_{dataset}_{hash(tuple(sorted(geoids)))}{hash(tuple(sorted(variables)))}"
-        if self._cache:
-            cached_data = self._cache.get(cache_key)
-            if cached_data:
-                logger.info("Loaded cached efficient ZCTA census data")
-                return cached_data
-        
-        all_data = []
-        
-        # Process in smaller batches to respect API limits and improve reliability
-        for i in range(0, len(geoids), batch_size):
-            batch_geoids = geoids[i:i + batch_size]
-            batch_num = (i // batch_size) + 1
-            total_batches = (len(geoids) + batch_size - 1) // batch_size
-            
-            logger.debug(f"Processing efficient batch {batch_num}/{total_batches}: {len(batch_geoids)} ZCTAs")
-            
-            try:
-                batch_data = self._fetch_zcta_batch_data(batch_geoids, variables, year, dataset)
-                if not batch_data.empty:
-                    all_data.append(batch_data)
-                    
-            except Exception as e:
-                logger.warning(f"Error fetching efficient batch {batch_num}: {e}")
-                continue
-        
-        if not all_data:
-            logger.warning("No efficient ZCTA data could be retrieved")
-            return pd.DataFrame()
-        
-        # Combine all batches
-        result_df = pd.concat(all_data, ignore_index=True)
-        
-        # Cache the result
-        if self._cache:
-            self._cache.set(cache_key, result_df, ttl=3600)  # Cache for 1 hour
-        
-        logger.info(f"Successfully retrieved efficient census data for {len(result_df)} ZCTA-variable combinations")
-        return result_df
-    
-    def _fetch_zcta_batch_data(
-        self, 
-        geoids: List[str], 
-        variables: List[str], 
-        year: int, 
-        dataset: str
-    ) -> pd.DataFrame:
-        """
-        Fetch data for a batch of ZCTAs using the proper Census API format.
-        
-        Args:
-            geoids: List of ZCTA geoids for this batch
-            variables: List of census variable codes
-            year: Census year
-            dataset: Census dataset
-            
-        Returns:
-            DataFrame with batch data
-        """
-        import pandas as pd
-        
-        all_rows = []
-        
-        # The Census API requires individual calls for each ZCTA geography
-        for geoid in geoids:
-            try:
-                if self._rate_limiter:
-                    self._rate_limiter.wait_if_needed("census")
-                
-                # Use the exact format from the example: 
-                # https://api.census.gov/data/2023/acs/acs5?get=NAME,B01001_001E&for=zip%20code%20tabulation%20area:77494
-                geography_param = f"zip code tabulation area:{geoid}"
-                
-                api_response = self._api_client.get_census_data(
-                    variables=variables + ["NAME"],
-                    geography=geography_param,
-                    year=year,
-                    dataset=dataset
-                )
-                
-                if api_response and len(api_response) >= 2:
-                    # Response format: [["NAME","B01001_001E","zip code tabulation area"], ["ZCTA5 77494","137213","77494"]]
-                    headers = api_response[0]
-                    data_row = api_response[1]
-                    
-                    # Create a row dictionary
-                    row_dict = dict(zip(headers, data_row))
-                    row_dict['GEOID'] = geoid  # Ensure we have a clean GEOID
-                    all_rows.append(row_dict)
-                    
-                    logger.debug(f"Successfully fetched data for ZCTA {geoid}")
-                else:
-                    logger.warning(f"No data returned for ZCTA {geoid}")
-                    
-            except Exception as e:
-                logger.warning(f"Error fetching data for ZCTA {geoid}: {e}")
-                continue
-        
-        if not all_rows:
-            return pd.DataFrame()
-        
-        # Convert to DataFrame
-        df = pd.DataFrame(all_rows)
-        
-        # Transform to consistent format
-        return self._transform_to_standard_format(df, variables, year, dataset)
-    
-    def _transform_to_standard_format(
-        self, 
-        df: pd.DataFrame, 
-        variables: List[str], 
-        year: int, 
-        dataset: str
-    ) -> pd.DataFrame:
-        """
-        Transform API response DataFrame to standard format for consistency.
-        
-        Args:
-            df: Raw API response DataFrame
-            variables: List of variable codes
-            year: Census year
-            dataset: Census dataset
-            
-        Returns:
-            DataFrame in standard format
-        """
-        import pandas as pd
-        
-        standard_rows = []
-        
-        for _, row in df.iterrows():
-            geoid = row.get('GEOID', row.get('zip code tabulation area', ''))
-            name = row.get('NAME', f"ZCTA5 {geoid}")
-            
-            for variable in variables:
-                if variable in row and row[variable] is not None:
-                    try:
-                        # Handle Census null values and convert to float
-                        raw_value = row[variable]
-                        if raw_value in ['-999999999', '', None]:
-                            value = None
-                        else:
-                            value = float(raw_value)
-                    except (ValueError, TypeError):
-                        value = None
-                    
-                    standard_rows.append({
-                        'GEOID': geoid,
-                        'variable_code': variable,
-                        'value': value,
-                        'year': year,
-                        'dataset': dataset.replace('/', ''),  # Clean dataset name
-                        'NAME': name
-                    })
-        
-        return pd.DataFrame(standard_rows)
-    
     def _check_arrow_support(self) -> bool:
         """Check if PyArrow is available for better performance."""
         try:
