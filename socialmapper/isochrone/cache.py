#!/usr/bin/env python3
"""
Advanced Network Caching System for Isochrone Generation.

This module implements high-performance network caching with SQLite indexing,
compression, and intelligent cache management to dramatically reduce network
download times for isochrone generation.

Key Features:
- SQLite database for fast spatial indexing
- Gzip compression for storage efficiency
- Intelligent cache eviction policies
- Concurrent access support
- Network overlap detection and optimization
"""

import gzip
import hashlib
import pickle
import sqlite3
import threading
import time
from dataclasses import dataclass
from pathlib import Path
from typing import List, Optional, Tuple

import networkx as nx
import osmnx as ox

<<<<<<< HEAD
from ..ui.rich_console import get_logger
logger = get_logger(__name__)
=======
from .travel_modes import TravelMode, get_default_speed, get_network_type

logger = logging.getLogger(__name__)
>>>>>>> c61d0722


@dataclass
class NetworkMetadata:
    """Metadata for cached network graphs."""

    bbox: Tuple[float, float, float, float]  # (min_lat, min_lon, max_lat, max_lon)
    network_type: str
    created_at: float
    file_size: int
    node_count: int
    edge_count: int
    cache_key: str
    travel_time_minutes: int
    cluster_size: int


@dataclass
class CacheStats:
    """Statistics for cache performance monitoring."""

    total_requests: int
    cache_hits: int
    cache_misses: int
    total_size_mb: float
    avg_retrieval_time_ms: float
    compression_ratio: float


class ModernNetworkCache:
    """High-performance network caching with SQLite index and compression."""

    def __init__(self, cache_dir: str = "cache/networks", max_cache_size_gb: float = 5.0):
        """
        Initialize the modern network cache.

        Args:
            cache_dir: Directory to store cache files
            max_cache_size_gb: Maximum cache size in gigabytes
        """
        self.cache_dir = Path(cache_dir)
        self.cache_dir.mkdir(parents=True, exist_ok=True)
        self.max_cache_size = max_cache_size_gb * 1024**3
        self.db_path = self.cache_dir / "cache_index.db"
        self._lock = threading.Lock()
        self._stats = CacheStats(0, 0, 0, 0.0, 0.0, 0.0)
        self._init_database()

    def _init_database(self):
        """Initialize SQLite database for cache indexing."""
        with sqlite3.connect(self.db_path) as conn:
            conn.execute(
                """
                CREATE TABLE IF NOT EXISTS networks (
                    cache_key TEXT PRIMARY KEY,
                    bbox_minlat REAL, bbox_minlon REAL, bbox_maxlat REAL, bbox_maxlon REAL,
                    network_type TEXT,
                    created_at REAL,
                    file_size INTEGER,
                    node_count INTEGER,
                    edge_count INTEGER,
                    file_path TEXT,
                    travel_time_minutes INTEGER,
                    cluster_size INTEGER,
                    access_count INTEGER DEFAULT 0,
                    last_accessed REAL
                )
            """
            )

            # Create spatial index for efficient bbox queries
            conn.execute(
                """
                CREATE INDEX IF NOT EXISTS idx_bbox 
                ON networks (bbox_minlat, bbox_minlon, bbox_maxlat, bbox_maxlon)
            """
            )

            # Create index for cache management
            conn.execute(
                """
                CREATE INDEX IF NOT EXISTS idx_access 
                ON networks (last_accessed, file_size)
            """
            )

            conn.commit()

    def _generate_cache_key(
        self, bbox: Tuple[float, float, float, float], network_type: str, travel_time_minutes: int
    ) -> str:
        """Generate unique cache key for network parameters."""
        # Round bbox to reduce cache fragmentation
        rounded_bbox = tuple(round(coord, 4) for coord in bbox)
        key_data = f"{rounded_bbox}_{network_type}_{travel_time_minutes}"
        # Use full SHA256 hash for better security and uniqueness
        return hashlib.sha256(key_data.encode()).hexdigest()

    def _get_file_path(self, cache_key: str) -> Path:
        """Get file path for cache key."""
        return self.cache_dir / f"{cache_key}.pkl.gz"

    def _compress_network(self, network: nx.MultiDiGraph) -> bytes:
        """Compress network graph using gzip."""
        pickled_data = pickle.dumps(network, protocol=pickle.HIGHEST_PROTOCOL)
        return gzip.compress(pickled_data, compresslevel=6)

    def _decompress_network(self, compressed_data: bytes) -> nx.MultiDiGraph:
        """Decompress network graph."""
        pickled_data = gzip.decompress(compressed_data)
        return pickle.loads(pickled_data)

    def _calculate_bbox_overlap(
        self, bbox1: Tuple[float, float, float, float], bbox2: Tuple[float, float, float, float]
    ) -> float:
        """Calculate overlap percentage between two bounding boxes."""
        min_lat1, min_lon1, max_lat1, max_lon1 = bbox1
        min_lat2, min_lon2, max_lat2, max_lon2 = bbox2

        # Calculate intersection
        inter_min_lat = max(min_lat1, min_lat2)
        inter_min_lon = max(min_lon1, min_lon2)
        inter_max_lat = min(max_lat1, max_lat2)
        inter_max_lon = min(max_lon1, max_lon2)

        if inter_min_lat >= inter_max_lat or inter_min_lon >= inter_max_lon:
            return 0.0  # No overlap

        # Calculate areas
        inter_area = (inter_max_lat - inter_min_lat) * (inter_max_lon - inter_min_lon)
        bbox1_area = (max_lat1 - min_lat1) * (max_lon1 - min_lon1)

        return inter_area / bbox1_area if bbox1_area > 0 else 0.0

    def find_overlapping_networks(
        self,
        bbox: Tuple[float, float, float, float],
        network_type: str,
        travel_time_minutes: int,
        min_overlap: float = 0.8,
    ) -> List[NetworkMetadata]:
        """Find cached networks that significantly overlap with requested bbox."""
        with sqlite3.connect(self.db_path) as conn:
            cursor = conn.execute(
                """
                SELECT * FROM networks 
                WHERE network_type = ? 
                AND travel_time_minutes >= ?
                AND bbox_minlat <= ? AND bbox_maxlat >= ?
                AND bbox_minlon <= ? AND bbox_maxlon >= ?
            """,
                (
                    network_type,
                    travel_time_minutes * 0.8,  # Allow smaller travel times
                    bbox[2],
                    bbox[0],  # max_lat >= min_lat and min_lat <= max_lat
                    bbox[3],
                    bbox[1],  # max_lon >= min_lon and min_lon <= max_lon
                ),
            )

            overlapping = []
            for row in cursor.fetchall():
                cached_bbox = (row[1], row[2], row[3], row[4])  # min_lat, min_lon, max_lat, max_lon
                overlap = self._calculate_bbox_overlap(bbox, cached_bbox)

                if overlap >= min_overlap:
                    metadata = NetworkMetadata(
                        bbox=cached_bbox,
                        network_type=row[5],
                        created_at=row[6],
                        file_size=row[7],
                        node_count=row[8],
                        edge_count=row[9],
                        cache_key=row[0],
                        travel_time_minutes=row[11],
                        cluster_size=row[12],
                    )
                    overlapping.append(metadata)

            return overlapping

    def get_network(
        self,
        bbox: Tuple[float, float, float, float],
        network_type: str = "drive",
        travel_time_minutes: int = 15,
    ) -> Optional[nx.MultiDiGraph]:
        """
        Retrieve network from cache or return None if not found.

        Args:
            bbox: Bounding box (min_lat, min_lon, max_lat, max_lon)
            network_type: Type of network ('drive', 'walk', etc.)
            travel_time_minutes: Travel time requirement

        Returns:
            Network graph or None if not cached
        """
        start_time = time.time()

        with self._lock:
            self._stats.total_requests += 1

        # First try exact match
        cache_key = self._generate_cache_key(bbox, network_type, travel_time_minutes)

        try:
            with sqlite3.connect(self.db_path) as conn:
                cursor = conn.execute(
                    """
                    SELECT file_path, node_count, edge_count FROM networks 
                    WHERE cache_key = ?
                """,
                    (cache_key,),
                )

                row = cursor.fetchone()
                if row:
                    file_path = Path(row[0])
                    if file_path.exists():
                        # Load and decompress network
                        with open(file_path, "rb") as f:
                            compressed_data = f.read()

                        network = self._decompress_network(compressed_data)

                        # Update access statistics
                        conn.execute(
                            """
                            UPDATE networks 
                            SET access_count = access_count + 1, last_accessed = ?
                            WHERE cache_key = ?
                        """,
                            (time.time(), cache_key),
                        )
                        conn.commit()

                        retrieval_time = (time.time() - start_time) * 1000
                        with self._lock:
                            self._stats.cache_hits += 1
                            self._stats.avg_retrieval_time_ms = (
                                self._stats.avg_retrieval_time_ms * (self._stats.cache_hits - 1)
                                + retrieval_time
                            ) / self._stats.cache_hits

                        logger.debug(f"Cache hit for {cache_key}: {row[1]} nodes, {row[2]} edges")
                        return network

        except Exception as e:
            logger.error(f"Error retrieving from cache: {e}")

        # Try overlapping networks
        overlapping = self.find_overlapping_networks(bbox, network_type, travel_time_minutes)
        if overlapping:
            # Use the largest overlapping network
            best_match = max(overlapping, key=lambda x: x.node_count)
            try:
                file_path = self._get_file_path(best_match.cache_key)
                if file_path.exists():
                    with open(file_path, "rb") as f:
                        compressed_data = f.read()

                    network = self._decompress_network(compressed_data)

                    retrieval_time = (time.time() - start_time) * 1000
                    with self._lock:
                        self._stats.cache_hits += 1
                        self._stats.avg_retrieval_time_ms = (
                            self._stats.avg_retrieval_time_ms * (self._stats.cache_hits - 1)
                            + retrieval_time
                        ) / self._stats.cache_hits

                    logger.debug(f"Cache hit (overlap) for {best_match.cache_key}")
                    return network

            except Exception as e:
                logger.error(f"Error loading overlapping network: {e}")

        with self._lock:
            self._stats.cache_misses += 1

        return None

    def store_network(
        self,
        network: nx.MultiDiGraph,
        bbox: Tuple[float, float, float, float],
        network_type: str = "drive",
        travel_time_minutes: int = 15,
        cluster_size: int = 1,
    ) -> bool:
        """
        Store network in cache with compression.

        Args:
            network: Network graph to cache
            bbox: Bounding box (min_lat, min_lon, max_lat, max_lon)
            network_type: Type of network
            travel_time_minutes: Travel time requirement
            cluster_size: Number of POIs this network serves

        Returns:
            True if stored successfully
        """
        try:
            cache_key = self._generate_cache_key(bbox, network_type, travel_time_minutes)
            file_path = self._get_file_path(cache_key)

            # Compress and save network
            compressed_data = self._compress_network(network)

            with open(file_path, "wb") as f:
                f.write(compressed_data)

            # Calculate compression ratio
            original_size = len(pickle.dumps(network, protocol=pickle.HIGHEST_PROTOCOL))
            compression_ratio = len(compressed_data) / original_size

            # Store metadata in database
            metadata = NetworkMetadata(
                bbox=bbox,
                network_type=network_type,
                created_at=time.time(),
                file_size=len(compressed_data),
                node_count=len(network.nodes),
                edge_count=len(network.edges),
                cache_key=cache_key,
                travel_time_minutes=travel_time_minutes,
                cluster_size=cluster_size,
            )

            with sqlite3.connect(self.db_path) as conn:
                conn.execute(
                    """
                    INSERT OR REPLACE INTO networks 
                    (cache_key, bbox_minlat, bbox_minlon, bbox_maxlat, bbox_maxlon,
                     network_type, created_at, file_size, node_count, edge_count,
                     file_path, travel_time_minutes, cluster_size, last_accessed)
                    VALUES (?, ?, ?, ?, ?, ?, ?, ?, ?, ?, ?, ?, ?, ?)
                """,
                    (
                        cache_key,
                        bbox[0],
                        bbox[1],
                        bbox[2],
                        bbox[3],
                        network_type,
                        metadata.created_at,
                        metadata.file_size,
                        metadata.node_count,
                        metadata.edge_count,
                        str(file_path),
                        travel_time_minutes,
                        cluster_size,
                        time.time(),
                    ),
                )
                conn.commit()

            # Update statistics
            with self._lock:
                self._stats.compression_ratio = (
                    self._stats.compression_ratio * self._stats.cache_hits + compression_ratio
                ) / (self._stats.cache_hits + 1)

            logger.debug(
                f"Cached network {cache_key}: {metadata.node_count} nodes, "
                f"{metadata.edge_count} edges, {compression_ratio:.2f} compression"
            )

            # Check if cache cleanup is needed
            self._cleanup_if_needed()

            return True

        except Exception as e:
            logger.error(f"Error storing network in cache: {e}")
            return False

    def _cleanup_if_needed(self):
        """Clean up cache if it exceeds size limit."""
        try:
            total_size = sum(f.stat().st_size for f in self.cache_dir.glob("*.pkl.gz"))

            if total_size > self.max_cache_size:
                logger.info(
                    f"Cache size {total_size / 1024**3:.2f}GB exceeds limit, cleaning up..."
                )

                # Get files sorted by last access time and size
                with sqlite3.connect(self.db_path) as conn:
                    cursor = conn.execute(
                        """
                        SELECT cache_key, file_path, file_size, last_accessed, access_count
                        FROM networks 
                        ORDER BY last_accessed ASC, access_count ASC
                    """
                    )

                    removed_size = 0
                    target_size = self.max_cache_size * 0.8  # Clean to 80% of limit

                    for row in cursor.fetchall():
                        if total_size - removed_size <= target_size:
                            break

                        cache_key, file_path, file_size = row[0], row[1], row[2]

                        # Remove file and database entry
                        Path(file_path).unlink(missing_ok=True)
                        conn.execute("DELETE FROM networks WHERE cache_key = ?", (cache_key,))

                        removed_size += file_size

                    conn.commit()

                logger.info(f"Removed {removed_size / 1024**3:.2f}GB from cache")

        except Exception as e:
            logger.error(f"Error during cache cleanup: {e}")

    def get_cache_stats(self) -> CacheStats:
        """Get current cache statistics."""
        try:
            total_size = sum(f.stat().st_size for f in self.cache_dir.glob("*.pkl.gz"))

            with self._lock:
                stats = CacheStats(
                    total_requests=self._stats.total_requests,
                    cache_hits=self._stats.cache_hits,
                    cache_misses=self._stats.cache_misses,
                    total_size_mb=total_size / 1024**2,
                    avg_retrieval_time_ms=self._stats.avg_retrieval_time_ms,
                    compression_ratio=self._stats.compression_ratio,
                )

            return stats

        except Exception as e:
            logger.error(f"Error getting cache stats: {e}")
            return CacheStats(0, 0, 0, 0.0, 0.0, 0.0)

    def clear_cache(self):
        """Clear all cached networks."""
        try:
            # Remove all cache files
            for file_path in self.cache_dir.glob("*.pkl.gz"):
                file_path.unlink()

            # Clear database
            with sqlite3.connect(self.db_path) as conn:
                conn.execute("DELETE FROM networks")
                conn.commit()

            # Reset statistics
            with self._lock:
                self._stats = CacheStats(0, 0, 0, 0.0, 0.0, 0.0)

            logger.info("Cache cleared successfully")

        except Exception as e:
            logger.error(f"Error clearing cache: {e}")


# Global cache instance
_global_cache = None
_cache_lock = threading.Lock()


def get_global_cache() -> ModernNetworkCache:
    """Get or create global cache instance."""
    global _global_cache

    if _global_cache is None:
        with _cache_lock:
            if _global_cache is None:
                _global_cache = ModernNetworkCache()

    return _global_cache


def download_and_cache_network(
    bbox: Tuple[float, float, float, float],
    network_type: str = "drive",
    travel_time_minutes: int = 15,
    cluster_size: int = 1,
    cache: Optional[ModernNetworkCache] = None,
    travel_mode: Optional[TravelMode] = None,
) -> Optional[nx.MultiDiGraph]:
    """
    Download network and store in cache, or retrieve from cache if available.

    Args:
        bbox: Bounding box (min_lat, min_lon, max_lat, max_lon)
        network_type: Type of network to download (deprecated, use travel_mode)
        travel_time_minutes: Travel time requirement
        cluster_size: Number of POIs this network will serve
        cache: Cache instance to use (uses global cache if None)
        travel_mode: Travel mode (walk, bike, drive)

    Returns:
        Network graph or None if download failed
    """
    if cache is None:
        cache = get_global_cache()

    # Handle travel mode vs network type
    if travel_mode is not None:
        network_type = get_network_type(travel_mode)
        default_speed = get_default_speed(travel_mode)
    else:
        # Legacy support - default to drive mode
        default_speed = 50.0

    # Try to get from cache first
    network = cache.get_network(bbox, network_type, travel_time_minutes)
    if network is not None:
        return network

    # Download new network
    try:
        logger.info(f"Downloading network for bbox {bbox} with network_type={network_type}")

        min_lat, min_lon, max_lat, max_lon = bbox
        # OSMnx expects bbox as (left, bottom, right, top) = (min_lon, min_lat, max_lon, max_lat)
        osm_bbox = (min_lon, min_lat, max_lon, max_lat)
        G = ox.graph_from_bbox(bbox=osm_bbox, network_type=network_type)

        # Add speeds and travel times with mode-specific defaults
        G = ox.add_edge_speeds(G, fallback=default_speed)
        G = ox.add_edge_travel_times(G)
        G = ox.project_graph(G)

        # Store in cache
        cache.store_network(G, bbox, network_type, travel_time_minutes, cluster_size)

        logger.info(f"Downloaded and cached network: {len(G.nodes)} nodes, {len(G.edges)} edges")
        return G

    except Exception as e:
        logger.error(f"Failed to download network for bbox {bbox}: {e}")
        return None<|MERGE_RESOLUTION|>--- conflicted
+++ resolved
@@ -27,14 +27,10 @@
 import networkx as nx
 import osmnx as ox
 
-<<<<<<< HEAD
+from .travel_modes import TravelMode, get_default_speed, get_network_type
 from ..ui.rich_console import get_logger
+
 logger = get_logger(__name__)
-=======
-from .travel_modes import TravelMode, get_default_speed, get_network_type
-
-logger = logging.getLogger(__name__)
->>>>>>> c61d0722
 
 
 @dataclass
